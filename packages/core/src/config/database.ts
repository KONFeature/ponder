import Sqlite from "better-sqlite3";
import path from "node:path";
import pg, { Client, DatabaseError, Pool } from "pg";

<<<<<<< HEAD
import type { Config } from "@/config/config";
import type { Options } from "@/config/options";
=======
import type { ResolvedConfig } from "@/config/config";
>>>>>>> d1a9648d
import { PostgresError } from "@/errors/postgres";
import { SqliteError } from "@/errors/sqlite";
import type { Common } from "@/Ponder";
import { ensureDirExists } from "@/utils/exists";

export interface SqliteDb {
  kind: "sqlite";
  db: Sqlite.Database;
}

export interface PostgresDb {
  kind: "postgres";
  pool: Pool;
}

export type Database = SqliteDb | PostgresDb;

// Set pg protocol to use BigInt for `numeric` types.
// See https://github.com/brianc/node-pg-types for details.
pg.types.setTypeParser(1700, BigInt);

// Monkeypatch Pool.query to get more informative stack traces. I have no idea why this works.
// https://stackoverflow.com/a/70601114
const originalClientQuery = Client.prototype.query;
// eslint-disable-next-line @typescript-eslint/ban-ts-comment
// @ts-ignore
Client.prototype.query = async function query(
  ...args: [queryText: string, values: any[], callback: () => void]
) {
  try {
    return await originalClientQuery.apply(this, args);
  } catch (error) {
    const [statement, parameters] = args;

    if (error instanceof DatabaseError) {
      const parameters_ = parameters ?? [];
      throw new PostgresError({
        statement,
        parameters:
          parameters_.length <= 25
            ? parameters_
            : parameters_.slice(0, 26).concat(["..."]),
        pgError: error,
      });
    }

    throw error;
  }
};

export const patchSqliteDatabase = ({ db }: { db: any }) => {
  const oldPrepare = db.prepare;
  // eslint-disable-next-line @typescript-eslint/ban-ts-comment
  // @ts-ignore
  db.prepare = (source: string) => {
    const statement = oldPrepare.apply(db, [source]);

    const wrapper =
      (fn: (...args: any) => void) =>
      (...args: any) => {
        try {
          return fn.apply(statement, args);
        } catch (error) {
          throw new SqliteError({
            statement: source,
            parameters: args[0],
            sqliteError: error as Error,
          });
        }
      };

    for (const method of ["run", "get", "all"]) {
      // eslint-disable-next-line @typescript-eslint/ban-ts-comment
      // @ts-ignore
      statement[method] = wrapper(statement[method]);
    }

    return statement;
  };

  return db;
};

export const buildDatabase = ({
  common,
  config,
}: {
<<<<<<< HEAD
  options: Options;
  config: Config;
=======
  common: Common;
  config: ResolvedConfig;
>>>>>>> d1a9648d
}): Database => {
  let resolvedDatabaseConfig: NonNullable<Config["database"]>;

  const defaultSqliteFilename = path.join(common.options.ponderDir, "cache.db");

  if (config.database) {
    if (config.database.kind === "postgres") {
      resolvedDatabaseConfig = {
        kind: "postgres",
        connectionString: config.database.connectionString,
      };
    } else {
      resolvedDatabaseConfig = {
        kind: "sqlite",
        filename: config.database.filename ?? defaultSqliteFilename,
      };
    }
  } else {
    if (process.env.DATABASE_URL) {
      resolvedDatabaseConfig = {
        kind: "postgres",
        connectionString: process.env.DATABASE_URL,
      };
    } else {
      resolvedDatabaseConfig = {
        kind: "sqlite",
        filename: defaultSqliteFilename,
      };
    }
  }

  if (resolvedDatabaseConfig.kind === "sqlite") {
    ensureDirExists(resolvedDatabaseConfig.filename!);
    const rawDb = Sqlite(resolvedDatabaseConfig.filename!);
    rawDb.pragma("journal_mode = WAL");

    const db = patchSqliteDatabase({ db: rawDb });

    return { kind: "sqlite", db };
  } else {
    const pool = new Pool({
      connectionString: resolvedDatabaseConfig.connectionString,
    });

    return { kind: "postgres", pool };
  }
};<|MERGE_RESOLUTION|>--- conflicted
+++ resolved
@@ -2,12 +2,7 @@
 import path from "node:path";
 import pg, { Client, DatabaseError, Pool } from "pg";
 
-<<<<<<< HEAD
 import type { Config } from "@/config/config";
-import type { Options } from "@/config/options";
-=======
-import type { ResolvedConfig } from "@/config/config";
->>>>>>> d1a9648d
 import { PostgresError } from "@/errors/postgres";
 import { SqliteError } from "@/errors/sqlite";
 import type { Common } from "@/Ponder";
@@ -95,13 +90,8 @@
   common,
   config,
 }: {
-<<<<<<< HEAD
-  options: Options;
+  common: Common;
   config: Config;
-=======
-  common: Common;
-  config: ResolvedConfig;
->>>>>>> d1a9648d
 }): Database => {
   let resolvedDatabaseConfig: NonNullable<Config["database"]>;
 
